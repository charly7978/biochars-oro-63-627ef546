--- conflicted
+++ resolved
@@ -12,14 +12,10 @@
 import { VitalSignsResult } from './types/vital-signs-result';
 import { RRIntervalData } from './arrhythmia/types';
 import ArrhythmiaDetectionService from '@/services/ArrhythmiaDetectionService';
-<<<<<<< HEAD
-import { calculateAC, evaluateSignalQuality, normalizeValues, findPeaksAndValleys, calculateDC, calculateStandardDeviation } from './shared-signal-utils';
-=======
 import { SpO2NeuralModel } from '../../core/neural/SpO2Model';
 import { BloodPressureNeuralModel } from '../../core/neural/BloodPressureModel';
-import { ModelRegistry } from '../../core/neural/ModelRegistry';
+import { getModel } from '../../core/neural/ModelRegistry';
 import { PeakDetector } from '../../core/signal/PeakDetector';
->>>>>>> 3cd520c1
 
 /**
  * Main vital signs processor
@@ -37,16 +33,13 @@
   private signalValidator: SignalValidator;
   private confidenceCalculator: ConfidenceCalculator;
   
-<<<<<<< HEAD
-=======
-  // Instancias de modelos neuronales
-  private spo2Model: SpO2NeuralModel | null = null;
-  private bpModel: BloodPressureNeuralModel | null = null;
+  // Instancias de modelos neuronales (opcional, se pueden obtener con getModel)
+  private spo2Model: SpO2NeuralModel | null;
+  private bpModel: BloodPressureNeuralModel | null;
   
   // Detector de picos para fallback de HR
   private peakDetector: PeakDetector;
   
->>>>>>> 3cd520c1
   // Propiedades añadidas para corregir errores
   private signalBufferRed: number[] = [];
   private signalBufferIR: number[] = [];
@@ -82,34 +75,20 @@
     this.glucoseProcessor = new GlucoseProcessor();
     
     // Initialize validators and calculators
-<<<<<<< HEAD
-    this.signalValidator = new SignalValidator();
-    this.confidenceCalculator = new ConfidenceCalculator();
-=======
     this.signalValidator = new SignalValidator(0.01, 15);
     this.confidenceCalculator = new ConfidenceCalculator(0.15);
 
+    // Obtener instancias de modelos neuronales
+    this.spo2Model = getModel<SpO2NeuralModel>('spo2');
+    this.bpModel = getModel<BloodPressureNeuralModel>('bloodPressure');
+    
     // Inicializar detector de picos
     this.peakDetector = new PeakDetector();
-    
-    // Inicializar modelos usando el ModelRegistry (ahora sincrónico)
-    this.spo2Model = ModelRegistry.getInstance().getModel<SpO2NeuralModel>('spo2');
-    this.bpModel = ModelRegistry.getInstance().getModel<BloodPressureNeuralModel>('bloodPressure');
-    
-    console.log("VitalSignsProcessor: Neural models initialized", {
-      spo2ModelPresent: !!this.spo2Model,
-      bpModelPresent: !!this.bpModel
-    });
->>>>>>> 3cd520c1
 
     this.reset();
   }
   
   /**
-<<<<<<< HEAD
-   * Processes PPG signal to estimate SpO2, BP, and Glucose.
-   * Heart Rate and Arrhythmia are now handled externally.
-=======
    * Inicializa asíncronamente los modelos neuronales
    */
   private async initModels() {
@@ -124,9 +103,8 @@
   }
   
   /**
-   * Processes the real PPG signal and calculates all vital signs
-   * Using ONLY direct measurements with no reference values or simulation
->>>>>>> 3cd520c1
+   * Processes PPG signal to estimate SpO2, BP, and Glucose.
+   * Heart Rate and Arrhythmia are now handled externally.
    */
   public processSignal(
     ppgValue: number 
@@ -157,33 +135,19 @@
         isStabilized: this.isStabilized
       });
     }
-
-<<<<<<< HEAD
-    const filteredValue = this.signalProcessor.processPPG(ppgValue);
-    const ppgHistory = this.signalProcessor.getPPGValues();
-
-    const hasEnoughData = ppgHistory.length >= 15; 
-    const amplitude = hasEnoughData ? calculateAC(ppgHistory.slice(-30)) : 0; 
-    const isValidAmplitude = amplitude > 0.01; 
-    const signalQuality = evaluateSignalQuality(ppgHistory);
-
-    // Initialize results as NaN
-    let spo2: number | typeof NaN = NaN;
-    let pressureSystolic: number | typeof NaN = NaN;
-    let pressureDiastolic: number | typeof NaN = NaN;
-    let glucose: number | typeof NaN = NaN;
-    let glucoseConfidence = 0;
-    let overallConfidence = 0;
-
-    // Calculate only if signal is usable
-    if (hasEnoughData && isValidAmplitude && this.isStabilized && signalQuality > 30) { 
-      spo2 = this.spo2Processor.calculateSpO2(ppgHistory);
-      const bpResult = this.bpProcessor.calculateBloodPressure(ppgHistory);
-      pressureSystolic = bpResult.systolic;
-      pressureDiastolic = bpResult.diastolic;
-      glucose = this.glucoseProcessor.calculateGlucose(ppgHistory);
-      
-=======
+    
+    // Procesamiento directo usando los valores reales
+    let heartRate = 0;
+    let spo2 = 0;
+    let pressure = "--/--";
+    let systolic = 0;
+    let diastolic = 0;
+    let glucose = 0;
+    let glucoseConfidence = 0; // Declarar fuera del if con valor por defecto
+    let overallConfidence = 0; // Declarar fuera del if con valor por defecto
+    
+    const currentSignalSlice = this.signalBufferRed.slice(-100); // Asegúrate que esta línea exista ANTES del if
+
     // Solo calculamos mediciones si tenemos suficientes datos y señal estable
     if (hasEnoughData && amplitude > 0.005 && this.isStabilized) {
       
@@ -193,8 +157,8 @@
           // Pasar el array directamente, el modelo maneja la conversión a Tensor
           const spo2Result = this.spo2Model.predict(currentSignalSlice); 
           spo2 = spo2Result[0]; // Asumiendo que predict devuelve number[]
-        } catch (error) {
-          console.error("Error al procesar SpO2:", error);
+        } finally {
+          // La gestión de tensores debe ocurrir dentro del modelo
         }
       } else {
         spo2 = 0; // No hay modelo disponible
@@ -212,8 +176,8 @@
           } else {
             pressure = "--/--";
           }
-        } catch (error) {
-          console.error("Error al procesar presión arterial:", error);
+        } finally {
+          // La gestión de tensores debe ocurrir dentro del modelo
         }
       } else {
         pressure = "--/--"; // No hay modelo disponible
@@ -253,8 +217,6 @@
       // Calcular glucosa con procesamiento directo
       glucose = this.glucoseProcessor.calculateGlucose(ppgValues);
       
-      // Calcular Confidence Scores
->>>>>>> 3cd520c1
       glucoseConfidence = this.glucoseProcessor.getConfidence();
       const bpConfidence = this.bpProcessor.getConfidence(); 
       const spo2Confidence = this.spo2Processor.getConfidence();
