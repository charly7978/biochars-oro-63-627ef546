/**
 * ESTA PROHIBIDO EL USO DE ALGORITMOS O FUNCIONES QUE PROVOQUEN CUALQUIER TIPO DE SIMULACION Y/O MANIPULACION DE DATOS DE CUALQUIER INDOLE, HACIENCIO CARGO A LOVAVLE DE CUALQUIER ACCION LEGAL SI SE PRODUJERA POR EL INCUMPLIMIENTO DE ESTA INSTRUCCION DIRECTA!
 */

<<<<<<< HEAD
import { 
  calculateAC, 
  calculateDC,
  evaluateSignalQuality
} from './shared-signal-utils';

// Constantes
const MIN_SPO2 = 80;
const MAX_SPO2 = 100;
const DEFAULT_SPO2 = 95; // Fallback value if calculation impossible
=======
import { calculateAC, calculateDC } from './shared-signal-utils';
>>>>>>> 3cd520c1

/**
 * Procesador para ESTIMAR SpO2 desde señal PPG.
 * ADVERTENCIA: El cálculo fiable de SpO2 requiere señales Roja e Infrarroja.
 * Esta implementación utiliza solo una señal PPG y es una APROXIMACIÓN NO VALIDADA CLÍNICAMENTE,
 * basada en la relación AC/DC, que puede correlacionar pobremente con SpO2 real.
 * NO USAR PARA FINES MÉDICOS.
 */
export class SpO2Processor {
  private readonly SPO2_BUFFER_SIZE = 10; 
  private spo2Buffer: number[] = [];
<<<<<<< HEAD
  private lastSpo2: number = NaN; // Iniciar como NaN
  private confidence: number = 0; 

  constructor() {
    this.reset();
  }

  /**
   * Estima SpO2 usando la relación AC/DC de la señal PPG única.
   * @param ppgValues Array de valores de señal PPG (filtrada).
   * @returns Estimación de SpO2 (NaN si no es calculable).
   */
  public calculateSpO2(ppgValues: number[]): number {
    // Necesita suficientes datos y variabilidad
    if (!ppgValues || ppgValues.length < 30) { 
      this.confidence = 0;
      return NaN; 
    }

    // Usar un segmento reciente para calcular AC/DC
    const segment = ppgValues.slice(-50); // Usar últimos 50 puntos
    const ac = calculateAC(segment);
    const dc = calculateDC(segment);

    if (dc === 0 || ac <= 0) { // DC no puede ser 0, AC debe ser positivo
      this.confidence = 0;
      return NaN;
    }

    // Calcular Ratio (R = AC/DC). Este R NO es el mismo que en pulsioximetría R/IR.
    const ratio = ac / dc;
    
    // Fórmula empírica de calibración (Placeholder - MUY SIMPLIFICADA y probablemente INCORRECTA)
    // Se necesita una calibración específica o un modelo más avanzado.
    // Esta fórmula es solo un ejemplo y no se basa en datos reales validados.
    // SpO2 = A - B * R (Forma general)
    const A = 110; // Valor placeholder
    const B = 25;  // Valor placeholder
    let estimatedSpo2 = A - B * ratio; 

    // Validar y limitar el resultado estimado
    if (estimatedSpo2 >= MIN_SPO2 && estimatedSpo2 <= MAX_SPO2) {
        // Confianza basada parcialmente en la calidad de la señal (si estuviera disponible)
        // y en la estabilidad del cálculo (baja varianza en el buffer?).
        // Placeholder: Confianza moderada/baja debido a la naturaleza del método.
        this.confidence = 0.35; 
        this.lastSpo2 = estimatedSpo2;
        this.updateBuffer(estimatedSpo2);
        return this.getSmoothedSpo2();
    } else {
        // Si el cálculo da un valor fuera de rango, es probable que la señal o la fórmula sean inadecuadas.
        console.warn(`Estimación SpO2 (AC/DC) fuera de rango: ${estimatedSpo2.toFixed(1)}`);
        this.confidence = 0.1;
        // Devolver NaN si la estimación no es plausible
        return NaN;
    }
  }
=======
  private lastSpo2: number = 0;

  /**
   * Calcula el SpO2 basado en la relación de absorción AC/DC
   * ADVERTENCIA: Este método asume señales R e IR que no se proporcionan.
   * La implementación actual solo usa una señal y no es clínicamente válida.
   */
  public calculateSpO2(values: number[]): number {
    // Necesita suficientes datos
    if (!values || values.length < 50) {
      return 0; // No hay datos suficientes
    }

    // --- Lógica basada en AC/DC (requiere R/IR, actualmente inválida) ---
    // Comentada y reemplazada por retorno de 0
    /*
    const recentValues = values.slice(-50);

    // Calcular componentes AC y DC (necesita separación R/IR)
    const ac = calculateAC(recentValues); // Necesita AC(R) y AC(IR)
    const dc = calculateDC(recentValues); // Necesita DC(R) y DC(IR)

    if (dc === 0) {
      return 0; // Evitar división por cero
    }

    // Calcular relación de ratios (R)
    // Esto ESPECÍFICAMENTE requiere datos de canales R e IR separados
    // const ratio = (acRed / dcRed) / (acIr / dcIr);
    // Usando solo una señal, este 'ratio' no tiene significado fisiológico para SpO2
    const ratio = ac / dc; 

    if (ratio <= 0) {
      return 0; // Ratio inválido
    }

    // Fórmula empírica para SpO2 (simplificada, NO VALIDADA para una sola señal)
    // La fórmula real es SpO2 = A - B * R
    let spo2 = 105 - 25 * ratio;

    // Asegurar que esté en rango fisiológico
    spo2 = Math.max(85, Math.min(100, spo2));
    */

    // Devolver 0 ya que el cálculo actual no es válido
    const spo2 = 0;

    // Añadir al buffer y calcular promedio
    this.spo2Buffer.push(spo2);
    if (this.spo2Buffer.length > this.SPO2_BUFFER_SIZE) {
      this.spo2Buffer.shift();
    }
>>>>>>> 3cd520c1

    // Calcular la mediana del buffer si hay suficientes datos
    let finalSpo2 = spo2;
    if (this.spo2Buffer.length >= 3) { // Usar mediana con al menos 3 valores
      const sorted = [...this.spo2Buffer].sort((a, b) => a - b);
      const mid = Math.floor(sorted.length / 2);
      if (sorted.length % 2 === 0) {
        finalSpo2 = (sorted[mid - 1] + sorted[mid]) / 2;
      } else {
        finalSpo2 = sorted[mid];
      }
    }
    
    // Guardar último valor (redondeado a un decimal)
    this.lastSpo2 = Math.round(finalSpo2 * 10) / 10;
    
    // Devolver 0 para indicar falta de medición fiable
    return 0;
  }

<<<<<<< HEAD
  private getSmoothedSpo2(): number {
      if (this.spo2Buffer.length < 3) return NaN; // Necesitar al menos 3 valores para suavizar
      const sum = this.spo2Buffer.reduce((a, b) => a + b, 0);
      // Devolver valor redondeado
      return Math.round(sum / this.spo2Buffer.length);
  }

  public getConfidence(): number {
    // TODO: Incorporar métricas de calidad de señal si están disponibles
    // const signalQuality = evaluateSignalQuality(ppgValues); // Necesitaría ppgValues aquí
    // return this.confidence * (signalQuality / 100);
    return this.confidence; 
=======
  /**
   * Obtiene el último valor SpO2 válido calculado y guardado
   * NO devuelve una simulación, sino el último valor real estable
   */
  private getLastValidSpo2(decayAmount: number): number {
    if (this.spo2Buffer.length > 0) {
      // Devuelve el último valor calculado si existe
      return this.lastSpo2;
    }
    // Si no hay historial, devuelve 0
    return 0;
>>>>>>> 3cd520c1
  }

  public reset(): void {
    this.spo2Buffer = [];
<<<<<<< HEAD
    this.lastSpo2 = NaN; // Iniciar como NaN
    this.confidence = 0;
    console.log("SpO2 Processor Reset");
=======
    this.lastSpo2 = 0;
    console.log("SpO2Processor reset");
>>>>>>> 3cd520c1
  }
}<|MERGE_RESOLUTION|>--- conflicted
+++ resolved
@@ -2,20 +2,21 @@
  * ESTA PROHIBIDO EL USO DE ALGORITMOS O FUNCIONES QUE PROVOQUEN CUALQUIER TIPO DE SIMULACION Y/O MANIPULACION DE DATOS DE CUALQUIER INDOLE, HACIENCIO CARGO A LOVAVLE DE CUALQUIER ACCION LEGAL SI SE PRODUJERA POR EL INCUMPLIMIENTO DE ESTA INSTRUCCION DIRECTA!
  */
 
-<<<<<<< HEAD
 import { 
+  applySMAFilter, 
+  calculateStandardDeviation, 
   calculateAC, 
   calculateDC,
   evaluateSignalQuality
 } from './shared-signal-utils';
+import { getModel } from '@/core/neural/ModelRegistry';
+import { SpO2NeuralModel } from '@/core/neural/SpO2Model';
+import { Tensor1D } from '@/core/neural/NeuralNetworkBase';
 
-// Constantes
+// Constantes (ejemplo)
 const MIN_SPO2 = 80;
 const MAX_SPO2 = 100;
-const DEFAULT_SPO2 = 95; // Fallback value if calculation impossible
-=======
-import { calculateAC, calculateDC } from './shared-signal-utils';
->>>>>>> 3cd520c1
+const DEFAULT_SPO2 = 95; // Valor por defecto si falla la predicción
 
 /**
  * Procesador para ESTIMAR SpO2 desde señal PPG.
@@ -27,175 +28,121 @@
 export class SpO2Processor {
   private readonly SPO2_BUFFER_SIZE = 10; 
   private spo2Buffer: number[] = [];
-<<<<<<< HEAD
-  private lastSpo2: number = NaN; // Iniciar como NaN
-  private confidence: number = 0; 
+  private lastSpo2: number = DEFAULT_SPO2;
+  private confidence: number = 0; // Confianza del cálculo actual
+  private spo2Model: SpO2NeuralModel | null = null;
 
   constructor() {
-    this.reset();
+    this.loadModel();
   }
 
-  /**
-   * Estima SpO2 usando la relación AC/DC de la señal PPG única.
-   * @param ppgValues Array de valores de señal PPG (filtrada).
-   * @returns Estimación de SpO2 (NaN si no es calculable).
-   */
+  private async loadModel() {
+    this.spo2Model = await getModel<SpO2NeuralModel>('spo2');
+    if (!this.spo2Model) {
+      console.warn("SpO2 Model not found or failed to load.");
+    }
+  }
+
   public calculateSpO2(ppgValues: number[]): number {
-    // Necesita suficientes datos y variabilidad
-    if (!ppgValues || ppgValues.length < 30) { 
-      this.confidence = 0;
-      return NaN; 
+    if (!ppgValues || ppgValues.length < 20) { // Necesita suficientes datos
+        this.confidence = 0;
+        return NaN; // No se puede calcular
     }
 
-    // Usar un segmento reciente para calcular AC/DC
-    const segment = ppgValues.slice(-50); // Usar últimos 50 puntos
-    const ac = calculateAC(segment);
-    const dc = calculateDC(segment);
+    // Intentar usar el modelo neuronal si está disponible
+    if (this.spo2Model) {
+        try {
+            // Preprocesar entrada para el modelo (asegúrate que coincida con lo esperado)
+            const modelInput: Tensor1D = ppgValues.slice(-128); // Ejemplo: usar últimos 128 puntos
+            if (modelInput.length < 128) {
+                this.confidence = 0;
+                return NaN; // No suficientes datos para el modelo
+            }
+            
+            const predictionTensor = this.spo2Model.predict(modelInput);
+            const predictedSpo2 = predictionTensor[0]; // Asumiendo que el modelo devuelve un tensor con el valor SpO2
 
-    if (dc === 0 || ac <= 0) { // DC no puede ser 0, AC debe ser positivo
+            // Validar y limitar el resultado del modelo
+            if (predictedSpo2 >= MIN_SPO2 && predictedSpo2 <= MAX_SPO2) {
+                 this.confidence = 0.7; // Confianza base del modelo (ajustar según sea necesario)
+                 this.lastSpo2 = predictedSpo2;
+                 this.updateBuffer(predictedSpo2);
+                 return this.getSmoothedSpo2();
+            } else {
+                 console.warn(`SpO2 prediction out of range: ${predictedSpo2}`);
+                 this.confidence = 0.1; // Baja confianza si el resultado está fuera de rango
+                 // No actualizar lastSpo2 si está fuera de rango, usar el último válido o NaN
+                 return NaN; 
+            }
+        } catch (error) {
+            console.error("Error during SpO2 model prediction:", error);
+            this.confidence = 0;
+            // Fallback a cálculo basado en R si el modelo falla
+            return this.calculateSpo2Fallback(ppgValues);
+        }
+    } else {
+      // Fallback si el modelo no está cargado
+      console.warn("SpO2 Model not loaded, using fallback calculation.");
+      this.confidence = 0.2; // Menor confianza para el fallback
+      return this.calculateSpo2Fallback(ppgValues);
+    }
+  }
+  
+  // Fallback: Cálculo clásico basado en la relación R (AC/DC)
+  // Nota: Esto requiere señales separadas de Rojo e Infrarrojo, no solo una señal PPG combinada.
+  // Esta implementación es un placeholder y NO funcionará correctamente con una sola señal PPG.
+  private calculateSpo2Fallback(ppgValues: number[]): number {
+      // Placeholder: Esta lógica es incorrecta sin señales R/IR separadas.
+      // Devolver NaN para indicar que no se puede calcular de forma fiable.
+      console.warn("SpO2 Fallback calculation requires Red and IR signals, returning NaN.");
       this.confidence = 0;
       return NaN;
-    }
-
-    // Calcular Ratio (R = AC/DC). Este R NO es el mismo que en pulsioximetría R/IR.
-    const ratio = ac / dc;
-    
-    // Fórmula empírica de calibración (Placeholder - MUY SIMPLIFICADA y probablemente INCORRECTA)
-    // Se necesita una calibración específica o un modelo más avanzado.
-    // Esta fórmula es solo un ejemplo y no se basa en datos reales validados.
-    // SpO2 = A - B * R (Forma general)
-    const A = 110; // Valor placeholder
-    const B = 25;  // Valor placeholder
-    let estimatedSpo2 = A - B * ratio; 
-
-    // Validar y limitar el resultado estimado
-    if (estimatedSpo2 >= MIN_SPO2 && estimatedSpo2 <= MAX_SPO2) {
-        // Confianza basada parcialmente en la calidad de la señal (si estuviera disponible)
-        // y en la estabilidad del cálculo (baja varianza en el buffer?).
-        // Placeholder: Confianza moderada/baja debido a la naturaleza del método.
-        this.confidence = 0.35; 
-        this.lastSpo2 = estimatedSpo2;
-        this.updateBuffer(estimatedSpo2);
-        return this.getSmoothedSpo2();
-    } else {
-        // Si el cálculo da un valor fuera de rango, es probable que la señal o la fórmula sean inadecuadas.
-        console.warn(`Estimación SpO2 (AC/DC) fuera de rango: ${estimatedSpo2.toFixed(1)}`);
-        this.confidence = 0.1;
-        // Devolver NaN si la estimación no es plausible
-        return NaN;
-    }
-  }
-=======
-  private lastSpo2: number = 0;
-
-  /**
-   * Calcula el SpO2 basado en la relación de absorción AC/DC
-   * ADVERTENCIA: Este método asume señales R e IR que no se proporcionan.
-   * La implementación actual solo usa una señal y no es clínicamente válida.
-   */
-  public calculateSpO2(values: number[]): number {
-    // Necesita suficientes datos
-    if (!values || values.length < 50) {
-      return 0; // No hay datos suficientes
-    }
-
-    // --- Lógica basada en AC/DC (requiere R/IR, actualmente inválida) ---
-    // Comentada y reemplazada por retorno de 0
-    /*
-    const recentValues = values.slice(-50);
-
-    // Calcular componentes AC y DC (necesita separación R/IR)
-    const ac = calculateAC(recentValues); // Necesita AC(R) y AC(IR)
-    const dc = calculateDC(recentValues); // Necesita DC(R) y DC(IR)
-
-    if (dc === 0) {
-      return 0; // Evitar división por cero
-    }
-
-    // Calcular relación de ratios (R)
-    // Esto ESPECÍFICAMENTE requiere datos de canales R e IR separados
-    // const ratio = (acRed / dcRed) / (acIr / dcIr);
-    // Usando solo una señal, este 'ratio' no tiene significado fisiológico para SpO2
-    const ratio = ac / dc; 
-
-    if (ratio <= 0) {
-      return 0; // Ratio inválido
-    }
-
-    // Fórmula empírica para SpO2 (simplificada, NO VALIDADA para una sola señal)
-    // La fórmula real es SpO2 = A - B * R
-    let spo2 = 105 - 25 * ratio;
-
-    // Asegurar que esté en rango fisiológico
-    spo2 = Math.max(85, Math.min(100, spo2));
-    */
-
-    // Devolver 0 ya que el cálculo actual no es válido
-    const spo2 = 0;
-
-    // Añadir al buffer y calcular promedio
-    this.spo2Buffer.push(spo2);
-    if (this.spo2Buffer.length > this.SPO2_BUFFER_SIZE) {
-      this.spo2Buffer.shift();
-    }
->>>>>>> 3cd520c1
-
-    // Calcular la mediana del buffer si hay suficientes datos
-    let finalSpo2 = spo2;
-    if (this.spo2Buffer.length >= 3) { // Usar mediana con al menos 3 valores
-      const sorted = [...this.spo2Buffer].sort((a, b) => a - b);
-      const mid = Math.floor(sorted.length / 2);
-      if (sorted.length % 2 === 0) {
-        finalSpo2 = (sorted[mid - 1] + sorted[mid]) / 2;
-      } else {
-        finalSpo2 = sorted[mid];
-      }
-    }
-    
-    // Guardar último valor (redondeado a un decimal)
-    this.lastSpo2 = Math.round(finalSpo2 * 10) / 10;
-    
-    // Devolver 0 para indicar falta de medición fiable
-    return 0;
+      /*
+      // Ejemplo (INCORRECTO CON UNA SOLA SEÑAL):
+      const ac = calculateAC(ppgValues);
+      const dc = calculateDC(ppgValues);
+      if (dc === 0) return NaN;
+      const ratio = ac / dc;
+      // Formula de calibración simple (necesita calibración real)
+      // Esta fórmula es solo un ejemplo y no es médicamente precisa.
+      const estimatedSpo2 = 110 - 25 * ratio; 
+      const clampedSpo2 = Math.max(MIN_SPO2, Math.min(MAX_SPO2, estimatedSpo2));
+      this.updateBuffer(clampedSpo2);
+      return this.getSmoothedSpo2();
+      */
   }
 
-<<<<<<< HEAD
+  private updateBuffer(spo2Value: number): void {
+      this.spo2Buffer.push(spo2Value);
+      if (this.spo2Buffer.length > this.SPO2_BUFFER_SIZE) {
+          this.spo2Buffer.shift();
+      }
+  }
+
   private getSmoothedSpo2(): number {
-      if (this.spo2Buffer.length < 3) return NaN; // Necesitar al menos 3 valores para suavizar
+      if (this.spo2Buffer.length === 0) return NaN;
       const sum = this.spo2Buffer.reduce((a, b) => a + b, 0);
-      // Devolver valor redondeado
-      return Math.round(sum / this.spo2Buffer.length);
+      return sum / this.spo2Buffer.length;
+  }
+
+  private getLastValidSpo2(decayAmount: number): number {
+    // This function seems less relevant now model is primary
+    // Kept for potential use but might be removed
+    this.lastSpo2 = Math.max(MIN_SPO2, this.lastSpo2 - decayAmount);
+    return this.lastSpo2;
   }
 
   public getConfidence(): number {
-    // TODO: Incorporar métricas de calidad de señal si están disponibles
+    // Considerar la calidad de la señal PPG también aquí
     // const signalQuality = evaluateSignalQuality(ppgValues); // Necesitaría ppgValues aquí
     // return this.confidence * (signalQuality / 100);
     return this.confidence; 
-=======
-  /**
-   * Obtiene el último valor SpO2 válido calculado y guardado
-   * NO devuelve una simulación, sino el último valor real estable
-   */
-  private getLastValidSpo2(decayAmount: number): number {
-    if (this.spo2Buffer.length > 0) {
-      // Devuelve el último valor calculado si existe
-      return this.lastSpo2;
-    }
-    // Si no hay historial, devuelve 0
-    return 0;
->>>>>>> 3cd520c1
   }
 
   public reset(): void {
     this.spo2Buffer = [];
-<<<<<<< HEAD
-    this.lastSpo2 = NaN; // Iniciar como NaN
+    this.lastSpo2 = DEFAULT_SPO2;
     this.confidence = 0;
     console.log("SpO2 Processor Reset");
-=======
-    this.lastSpo2 = 0;
-    console.log("SpO2Processor reset");
->>>>>>> 3cd520c1
   }
 }