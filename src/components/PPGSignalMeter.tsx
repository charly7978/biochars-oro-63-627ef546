import React, { useEffect, useRef, useCallback, useState, memo } from 'react';
import { Fingerprint } from 'lucide-react';
import { CircularBuffer, PPGDataPoint } from '../utils/CircularBuffer';
import HeartRateService from '../services/HeartRateService';
import { PeakData } from '@/types/peak';

interface PPGSignalMeterProps {
  value: number;
  quality: number;
  isFingerDetected: boolean;
  onStartMeasurement: () => void;
  onReset: () => void;
  arrhythmiaStatus?: string;
  rawArrhythmiaData?: {
    timestamp: number;
    rmssd: number;
    rrVariation: number;
  } | null;
  preserveResults?: boolean;
  isArrhythmia?: boolean;
  arrhythmiaWindows?: { start: number, end: number }[];
}

interface PPGDataPointExtended extends PPGDataPoint {
  isArrhythmia?: boolean;
}

const PPGSignalMeter = memo(({ 
  value, 
  quality, 
  isFingerDetected,
  onStartMeasurement,
  onReset,
  arrhythmiaStatus,
  rawArrhythmiaData,
  preserveResults = false,
  isArrhythmia = false,
  arrhythmiaWindows = []
}: PPGSignalMeterProps) => {
  const canvasRef = useRef<HTMLCanvasElement>(null);
  const dataBufferRef = useRef<CircularBuffer<PPGDataPointExtended> | null>(null);
  const baselineRef = useRef<number | null>(null);
  const lastValueRef = useRef<number | null>(null);
  const animationFrameRef = useRef<number>();
  const lastRenderTimeRef = useRef<number>(0);
  const showArrhythmiaAlertRef = useRef<boolean>(false);
  const [showArrhythmiaAlert, setShowArrhythmiaAlert] = useState(false);
  const gridCanvasRef = useRef<HTMLCanvasElement | null>(null);
  const qualityHistoryRef = useRef<number[]>([]);
  const consecutiveFingerFramesRef = useRef<number>(0);
  const offscreenCanvasRef = useRef<HTMLCanvasElement | null>(null);
  const [resultsVisible, setResultsVisible] = useState(true);
  const peaksRef = useRef<{time: number, value: number, beepPlayed: boolean}[]>([]);
  
  // Configuración optimizada para visualización de señal PPG
  const WINDOW_WIDTH_MS = 4500;
  const CANVAS_WIDTH = 700;
  const CANVAS_HEIGHT = 1000;
  const GRID_SIZE_X = 10;
  const GRID_SIZE_Y = 5;
  const VERTICAL_SCALE = 76.0;
  const SMOOTHING_FACTOR = 1.5;
  const TARGET_FPS = 60;
  const FRAME_TIME = 1000 / TARGET_FPS;
  const BUFFER_SIZE = 600;
  const QUALITY_HISTORY_SIZE = 9;
  const REQUIRED_FINGER_FRAMES = 3;
  const USE_OFFSCREEN_CANVAS = true;
  
  // Parámetros refinados para visualización precisa de picos
  const PEAK_DISPLAY_RADIUS = 5;  // Tamaño del círculo para mejor visibilidad
  const PEAK_TEXT_OFFSET = 22;    // Distancia optimizada para texto
  const PEAK_VALUE_FONT = '11px Inter';  // Fuente legible
  const PEAK_VISIBLE_MARGIN = 10;  // Margen reducido para mantener visibilidad sin cortar picos

  // Constantes para análisis de picos
  const MIN_PEAK_AMPLITUDE = 3.0;  // Amplitud mínima para considerar un pico como significativo
  const MIN_PEAK_DISTANCE = 300;   // Distancia mínima entre picos en ms (200ms = 300BPM máximo)

  useEffect(() => {
    const handlePeakDetection = (peakData: PeakData) => {
      const now = Date.now();
      
      // Almacenar pico sin información de arritmia
      if (peakData && peakData.timestamp && peakData.value) {
        peaksRef.current.push({
          time: peakData.timestamp,
          value: peakData.value * VERTICAL_SCALE,
          beepPlayed: true // Asumir que el beep normal se intentó
        });
        
        // Mantener una cantidad razonable de picos en memoria
        while (peaksRef.current.length > 20) {
          peaksRef.current.shift();
        }
        
        console.log("PPGSignalMeter: Peak received", {
          timestamp: new Date(peakData.timestamp).toISOString(),
          value: peakData.value
        });
      }
    };
    
    HeartRateService.addPeakListener(handlePeakDetection);
    
    return () => {
      HeartRateService.removePeakListener(handlePeakDetection);
    };
  }, []);

  useEffect(() => {
    if (!dataBufferRef.current) {
      dataBufferRef.current = new CircularBuffer<PPGDataPointExtended>(BUFFER_SIZE);
    }
    
    HeartRateService.setMonitoring(isFingerDetected);
    
    if (preserveResults && !isFingerDetected) {
      setResultsVisible(true);
    } else if (!preserveResults && !isFingerDetected) {
      if (dataBufferRef.current) {
        dataBufferRef.current.clear();
      }
      peaksRef.current = [];
      baselineRef.current = null;
      lastValueRef.current = null;
      setResultsVisible(false);
    }
  }, [preserveResults, isFingerDetected]);

  useEffect(() => {
    qualityHistoryRef.current.push(quality);
    if (qualityHistoryRef.current.length > QUALITY_HISTORY_SIZE) {
      qualityHistoryRef.current.shift();
    }
    
    if (isFingerDetected) {
      consecutiveFingerFramesRef.current++;
      setResultsVisible(true);
    } else {
      consecutiveFingerFramesRef.current = 0;
      if (!preserveResults) {
        setResultsVisible(false);
      }
    }
  }, [quality, isFingerDetected, preserveResults]);

  useEffect(() => {
    const offscreen = document.createElement('canvas');
    offscreen.width = CANVAS_WIDTH;
    offscreen.height = CANVAS_HEIGHT;
    offscreenCanvasRef.current = offscreen;
    
    const gridCanvas = document.createElement('canvas');
    gridCanvas.width = CANVAS_WIDTH;
    gridCanvas.height = CANVAS_HEIGHT;
    const gridCtx = gridCanvas.getContext('2d', { alpha: false });
    
    if(gridCtx) {
      drawGrid(gridCtx);
      gridCanvasRef.current = gridCanvas;
    }
  }, []);

  const getAverageQuality = useCallback(() => {
    if (qualityHistoryRef.current.length === 0) return 0;
    
    let weightedSum = 0;
    let weightSum = 0;
    
    qualityHistoryRef.current.forEach((q, index) => {
      const weight = index + 1;
      weightedSum += q * weight;
      weightSum += weight;
    });
    
    return weightSum > 0 ? weightedSum / weightSum : 0;
  }, []);

  const getQualityColor = useCallback((q: number) => {
    const avgQuality = getAverageQuality();
    
    if (!(consecutiveFingerFramesRef.current >= REQUIRED_FINGER_FRAMES) && !preserveResults) return 'from-gray-400 to-gray-500';
    if (avgQuality > 65) return 'from-green-500 to-emerald-500';
    if (avgQuality > 40) return 'from-yellow-500 to-orange-500';
    return 'from-red-500 to-rose-500';
  }, [getAverageQuality, preserveResults]);

  const getQualityText = useCallback((q: number) => {
    const avgQuality = getAverageQuality();
    
    if (!(consecutiveFingerFramesRef.current >= REQUIRED_FINGER_FRAMES) && !preserveResults) return 'Sin detección';
    if (avgQuality > 65) return 'Señal óptima';
    if (avgQuality > 40) return 'Señal aceptable';
    return 'Señal débil';
  }, [getAverageQuality, preserveResults]);

  // Función para suavizar valores sin simulación, utilizando solo los datos reales entrantes
  const smoothValue = useCallback((currentValue: number, previousValue: number | null): number => {
    if (previousValue === null) return currentValue;
    return previousValue + SMOOTHING_FACTOR * (currentValue - previousValue);
  }, []);

  // Dibujo del grid base sin simulación
  const drawGrid = useCallback((ctx: CanvasRenderingContext2D) => {
    // Cambio a fondo negro
    ctx.fillStyle = '#000000';
    ctx.fillRect(0, 0, CANVAS_WIDTH, CANVAS_HEIGHT);
    
    ctx.globalAlpha = 0.03;
    for (let i = 0; i < CANVAS_WIDTH; i += 20) {
      for (let j = 0; j < CANVAS_HEIGHT; j += 20) {
        ctx.fillStyle = j % 40 === 0 ? 'rgba(255,255,255,0.2)' : 'rgba(255,255,255,0.1)';
        ctx.fillRect(i, j, 10, 10);
      }
    }
    ctx.globalAlpha = 1.0;
    
    ctx.beginPath();
    ctx.strokeStyle = 'rgba(255, 255, 255, 0.2)';
    ctx.lineWidth = 0.5;
    
    for (let x = 0; x <= CANVAS_WIDTH; x += GRID_SIZE_X) {
      ctx.moveTo(x, 0);
      ctx.lineTo(x, CANVAS_HEIGHT);
      if (x % (GRID_SIZE_X * 5) === 0) {
        ctx.fillStyle = 'rgba(255, 255, 255, 0.6)';
        ctx.font = '10px Inter';
        ctx.textAlign = 'center';
        ctx.fillText(x.toString(), x, CANVAS_HEIGHT - 5);
      }
    }
    
    for (let y = 0; y <= CANVAS_HEIGHT; y += GRID_SIZE_Y) {
      ctx.moveTo(0, y);
      ctx.lineTo(CANVAS_WIDTH, y);
      if (y % (GRID_SIZE_Y * 5) === 0) {
        ctx.fillStyle = 'rgba(255, 255, 255, 0.6)';
        ctx.font = '10px Inter';
        ctx.textAlign = 'right';
        ctx.fillText(y.toString(), 15, y + 3);
      }
    }
    ctx.stroke();
    
    ctx.beginPath();
    ctx.strokeStyle = 'rgba(255, 255, 255, 0.4)';
    ctx.lineWidth = 1.5;
    ctx.setLineDash([5, 3]);
    ctx.moveTo(0, CANVAS_HEIGHT / 2 - 50);
    ctx.lineTo(CANVAS_WIDTH, CANVAS_HEIGHT / 2 - 50);
    ctx.stroke();
    ctx.setLineDash([]);
    
    if (arrhythmiaStatus) {
      const [status, count] = arrhythmiaStatus.split('|');
      
      if (status.includes("ARRITMIA") && count === "1" && !showArrhythmiaAlert) {
        ctx.fillStyle = 'rgba(239, 68, 68, 0.1)';
        ctx.fillRect(30, 70, 350, 40);
        ctx.strokeStyle = 'rgba(239, 68, 68, 0.3)';
        ctx.lineWidth = 2;
        ctx.strokeRect(30, 70, 350, 40);
        
        ctx.fillStyle = '#ef4444';
        ctx.font = 'bold 24px Inter';
        ctx.textAlign = 'left';
        ctx.fillText('¡PRIMERA ARRITMIA DETECTADA!', 45, 95);
        setShowArrhythmiaAlert(true);
        showArrhythmiaAlertRef.current = true;
      } else if (status.includes("ARRITMIA") && Number(count) > 1) {
        ctx.fillStyle = 'rgba(239, 68, 68, 0.1)';
        ctx.fillRect(30, 70, 250, 40);
        ctx.strokeStyle = 'rgba(239, 68, 68, 0.3)';
        ctx.lineWidth = 2;
        ctx.strokeRect(30, 70, 250, 40);
        
        ctx.fillStyle = '#ef4444';
        ctx.font = 'bold 24px Inter';
        ctx.textAlign = 'left';
        const redPeaksCount = peaksRef.current.filter(peak => peak.isArrhythmia).length;
        ctx.fillText(`Arritmias detectadas: ${count}`, 45, 95);
      }
    }
  }, [arrhythmiaStatus, showArrhythmiaAlert, CANVAS_HEIGHT, CANVAS_WIDTH, GRID_SIZE_X, GRID_SIZE_Y]);

  // Función para dibujar zonas de arritmia, sin simulación
  const drawArrhythmiaZones = useCallback((ctx: CanvasRenderingContext2D, now: number) => {
    const currentWindows = arrhythmiaWindows || []; 
    
    if (!currentWindows || currentWindows.length === 0) {
      return;
    }
    
    currentWindows.forEach(window => {
      const windowStartTime = window.start;
      const windowEndTime = window.end;
      
      const windowVisible = (now - windowStartTime < WINDOW_WIDTH_MS || now - windowEndTime < WINDOW_WIDTH_MS);
      
      if (windowVisible) {
        const startX = ctx.canvas.width - ((now - windowStartTime) * ctx.canvas.width / WINDOW_WIDTH_MS);
        const endX = ctx.canvas.width - ((now - windowEndTime) * ctx.canvas.width / WINDOW_WIDTH_MS);
        const width = Math.max(10, endX - startX);
        
        const adjustedStartX = Math.max(0, startX);
        const adjustedWidth = Math.min(width, ctx.canvas.width - adjustedStartX);
        
        ctx.fillStyle = 'rgba(220, 38, 38, 0.15)';
        ctx.fillRect(adjustedStartX, 0, adjustedWidth, ctx.canvas.height);
        
        ctx.beginPath();
        ctx.strokeStyle = 'rgba(220, 38, 38, 0.4)';
        ctx.lineWidth = 1;
        ctx.setLineDash([4, 4]);
        
        if (adjustedStartX >= 0 && adjustedStartX <= ctx.canvas.width) {
          ctx.moveTo(adjustedStartX, 0);
          ctx.lineTo(adjustedStartX, ctx.canvas.height);
        }
        
        if (adjustedStartX + adjustedWidth >= 0 && adjustedStartX + adjustedWidth <= ctx.canvas.width) {
          ctx.moveTo(adjustedStartX + adjustedWidth, 0);
          ctx.lineTo(adjustedStartX + adjustedWidth, ctx.canvas.height);
        }
        
        ctx.stroke();
        ctx.setLineDash([]);
      }
    });
  }, [WINDOW_WIDTH_MS, arrhythmiaWindows]);

  // Función para detectar picos en tiempo real sin simulación
  const detectRealTimePeaks = useCallback((points: PPGDataPointExtended[], now: number): {x: number, y: number, time: number, value: number, isArrhythmia: boolean}[] => {
    if (!points || points.length < 3) return [];
    
    const result: {x: number, y: number, time: number, value: number, isArrhythmia: boolean}[] = [];
    const middleY = CANVAS_HEIGHT / 2 - 50;
    
    // Analizar puntos para detectar máximos locales (picos reales)
    for (let i = 2; i < points.length - 2; i++) {
      const p1 = points[i-2];
      const p2 = points[i-1];
      const current = points[i];
      const n1 = points[i+1];
      const n2 = points[i+2];
      
      // Un punto es un pico si es mayor que sus vecinos en una ventana de 5 puntos
      if (current.value > p1.value && 
          current.value > p2.value && 
          current.value > n1.value && 
          current.value > n2.value) {
            
        // Calcular la amplitud del pico para filtrar ruido
        const prevTrough = Math.min(p1.value, p2.value);
        const nextTrough = Math.min(n1.value, n2.value);
        const amplitude = current.value - Math.min(prevTrough, nextTrough);
        
        if (amplitude > MIN_PEAK_AMPLITUDE) {
          // Verificar si este pico está demasiado cerca de otro ya detectado
          let isTooClose = false;
          
          for (const existingPeak of result) {
            if (Math.abs(current.time - existingPeak.time) < MIN_PEAK_DISTANCE) {
              // Si ya hay un pico cercano, quedarse con el de mayor amplitud
              if (current.value > existingPeak.value) {
                // Reemplazar el pico existente con este
                const idx = result.indexOf(existingPeak);
                if (idx !== -1) result.splice(idx, 1);
              } else {
                isTooClose = true;
              }
              break;
            }
          }
          
          if (!isTooClose) {
            // Calcular posición real en canvas
            const x = CANVAS_WIDTH - ((now - current.time) * CANVAS_WIDTH / WINDOW_WIDTH_MS);
            const y = middleY - current.value;
            
            // Solo incluir picos visibles en el área de visualización
            if (x >= PEAK_VISIBLE_MARGIN && 
                x <= CANVAS_WIDTH - PEAK_VISIBLE_MARGIN && 
                y >= PEAK_VISIBLE_MARGIN && 
                y <= CANVAS_HEIGHT - PEAK_VISIBLE_MARGIN) {
              
              result.push({
                x, 
                y,
                time: current.time, 
                value: current.value / VERTICAL_SCALE, // Valor real normalizado
                isArrhythmia: current.isArrhythmia || false
              });
            }
          }
        }
      }
    }
    
    return result;
  }, [CANVAS_HEIGHT, CANVAS_WIDTH, WINDOW_WIDTH_MS, PEAK_VISIBLE_MARGIN, VERTICAL_SCALE]);

  const renderSignal = useCallback(() => {
    if (!canvasRef.current || !dataBufferRef.current) {
      animationFrameRef.current = requestAnimationFrame(renderSignal);
      return;
    }
    
    const currentTime = performance.now();
    const timeSinceLastRender = currentTime - lastRenderTimeRef.current;
    
    if (timeSinceLastRender < FRAME_TIME) {
      animationFrameRef.current = requestAnimationFrame(renderSignal);
      return;
    }
    
    const canvas = canvasRef.current;
    const renderCtx = USE_OFFSCREEN_CANVAS && offscreenCanvasRef.current ? 
      offscreenCanvasRef.current.getContext('2d', { alpha: false }) : 
      canvas.getContext('2d', { alpha: false });
    
    if (!renderCtx) {
      animationFrameRef.current = requestAnimationFrame(renderSignal);
      return;
    }
    
    const now = Date.now();
    
    if (gridCanvasRef.current) {
      renderCtx.drawImage(gridCanvasRef.current, 0, 0);
    } else {
      drawGrid(renderCtx);
    }
    
    drawArrhythmiaZones(renderCtx, now);
    
    if (preserveResults && !isFingerDetected) {
      if (USE_OFFSCREEN_CANVAS && offscreenCanvasRef.current) {
        const visibleCtx = canvas.getContext('2d', { alpha: false });
        if (visibleCtx) {
          visibleCtx.drawImage(offscreenCanvasRef.current, 0, 0);
        }
      }
      
      lastRenderTimeRef.current = currentTime;
      animationFrameRef.current = requestAnimationFrame(renderSignal);
      return;
    }
    
    // Actualizar línea base con medición real sin simulación
    if (baselineRef.current === null) {
      baselineRef.current = value;
    } else {
      baselineRef.current = baselineRef.current * 0.95 + value * 0.05;
    }
    
    const smoothedValue = smoothValue(value, lastValueRef.current);
    lastValueRef.current = smoothedValue;
    
    const normalizedValue = smoothedValue - (baselineRef.current || 0);
    const scaledValue = normalizedValue * VERTICAL_SCALE;
    
    if (isFingerDetected && consecutiveFingerFramesRef.current >= REQUIRED_FINGER_FRAMES) {
      // Solo procesar la señal cuando realmente hay un dedo detectado
      HeartRateService.processSignal(value);
    }
    
    const dataPoint: PPGDataPointExtended = {
      time: now,
      value: scaledValue,
      isArrhythmia: isArrhythmia || false
    };
    
    dataBufferRef.current.push(dataPoint);
    
    const points = dataBufferRef.current.getPoints();
    
    if (points.length > 1) {
      // Detectar picos en tiempo real de la señal actual
      const realTimePeaks = detectRealTimePeaks(points, now);
      
      // Dibujar líneas de la forma de onda PPG
      for (let i = 1; i < points.length; i++) {
        const prevPoint = points[i - 1];
        const currentPoint = points[i];
        
        const x1 = canvas.width - ((now - prevPoint.time) * canvas.width / WINDOW_WIDTH_MS);
        const y1 = (canvas.height / 2 - 50) - prevPoint.value;
        
        const x2 = canvas.width - ((now - currentPoint.time) * canvas.width / WINDOW_WIDTH_MS);
        const y2 = (canvas.height / 2 - 50) - currentPoint.value;
        
        const isInArrhythmiaZone = 
          currentPoint.isArrhythmia || 
          prevPoint.isArrhythmia || 
          arrhythmiaWindows.some(window => 
            (currentPoint.time >= window.start && currentPoint.time <= window.end) ||
            (prevPoint.time >= window.start && prevPoint.time <= window.end)
          );
        
        renderCtx.beginPath();
        renderCtx.strokeStyle = isInArrhythmiaZone ? '#DC2626' : '#0EA5E9';
        renderCtx.lineWidth = isInArrhythmiaZone ? 2 : 1.5;
        renderCtx.moveTo(x1, y1);
        renderCtx.lineTo(x2, y2);
        renderCtx.stroke();
      }
      
      // Dibujar picos detectados en tiempo real directamente sobre los puntos altos de las ondas
      realTimePeaks.forEach(peak => {
        if (peak.x >= PEAK_VISIBLE_MARGIN && 
            peak.x <= canvas.width - PEAK_VISIBLE_MARGIN && 
            peak.y >= PEAK_VISIBLE_MARGIN && 
            peak.y <= canvas.height - PEAK_VISIBLE_MARGIN) {
          
          // Unificar color de círculos para los picos detectados en tiempo real - ahora todos azul
          renderCtx.beginPath();
          renderCtx.arc(peak.x, peak.y, PEAK_DISPLAY_RADIUS - 1, 0, Math.PI * 2);
          renderCtx.fillStyle = '#0EA5E9'; // Todos los picos detectados en tiempo real serán azules
          renderCtx.fill();
          renderCtx.strokeStyle = '#FFFFFF';
          renderCtx.lineWidth = 1.5;
          renderCtx.stroke();
          
          // Fondo claro para el valor numérico
          const valueText = Math.abs(peak.value).toFixed(2);
          renderCtx.font = PEAK_VALUE_FONT;
          const textWidth = renderCtx.measureText(valueText).width;
          
          renderCtx.fillStyle = 'rgba(255, 255, 255, 0.75)';
          renderCtx.fillRect(peak.x - textWidth/2 - 3, peak.y - PEAK_TEXT_OFFSET - 12, textWidth + 6, 16);
          
          // Mostrar valor del pico
          renderCtx.fillStyle = '#000000'; // Texto negro para mayor contraste
          renderCtx.textAlign = 'center';
          renderCtx.fillText(valueText, peak.x, peak.y - PEAK_TEXT_OFFSET);
        }
      });
      
      // Dibujar los picos recibidos del servicio (picos confirmados)
      peaksRef.current.forEach(peak => {
        // Calcular posición exacta del pico en el canvas
        const x = canvas.width - ((now - peak.time) * canvas.width / WINDOW_WIDTH_MS);
        const centerY = canvas.height / 2 - 50;
        const y = centerY - peak.value; // Posición vertical exacta en la onda
        
        // Solo dibujar los picos que están dentro del área visible
        if (x >= PEAK_VISIBLE_MARGIN && 
            x <= canvas.width - PEAK_VISIBLE_MARGIN && 
            y >= PEAK_VISIBLE_MARGIN && 
            y <= canvas.height - PEAK_VISIBLE_MARGIN) {
          
          const isInArrhythmiaZone = arrhythmiaWindows.some(window => 
            peak.time >= window.start && peak.time <= window.end
          );
          
<<<<<<< HEAD
          const isPeakInArrhythmiaZone = isInArrhythmiaZone; // Usar solo si cae en la ventana visual
=======
          const isPeakArrhythmia = peak.isArrhythmia || isInArrhythmiaZone;
>>>>>>> 3b10656c
          
          // Círculo del pico con contorno blanco para mejorar contraste
          renderCtx.beginPath();
          renderCtx.arc(x, y, PEAK_DISPLAY_RADIUS, 0, Math.PI * 2);
<<<<<<< HEAD
          // Color del círculo siempre normal ahora
          renderCtx.fillStyle = '#0EA5E9'; // Siempre azul
=======
          renderCtx.fillStyle = isPeakArrhythmia ? '#F59E0B' : '#0EA5E9'; // Amarillo para arritmias, azul para normales
>>>>>>> 3b10656c
          renderCtx.fill();
          renderCtx.strokeStyle = '#FFFFFF';
          renderCtx.lineWidth = 1.5;
          renderCtx.stroke();
          
          // Texto con fondo semitransparente para legibilidad
          const valueText = Math.abs(peak.value / VERTICAL_SCALE).toFixed(2);
          renderCtx.font = PEAK_VALUE_FONT;
          const textWidth = renderCtx.measureText(valueText).width;
          
          // Fondo para el texto
          renderCtx.fillStyle = 'rgba(255, 255, 255, 0.7)';
          renderCtx.fillRect(x - textWidth/2 - 3, y - PEAK_TEXT_OFFSET - 12, textWidth + 6, 16);
          
          // Valor del pico
          renderCtx.fillStyle = '#000000';
          renderCtx.textAlign = 'center';
          renderCtx.fillText(valueText, x, y - PEAK_TEXT_OFFSET);
          
<<<<<<< HEAD
          // Indicador de arritmia eliminado de la visualización del pico
=======
          // Indicador de arritmia si corresponde
          if (isPeakArrhythmia) {
            renderCtx.font = 'bold 12px Inter';
            const arrhythmiaText = 'ARRITMIA';
            const arrhythmiaWidth = renderCtx.measureText(arrhythmiaText).width;
            
            // Rectángulo para texto de arritmia
            renderCtx.fillStyle = 'rgba(255, 220, 220, 0.85)';
            renderCtx.fillRect(x - arrhythmiaWidth/2 - 3, y - PEAK_TEXT_OFFSET - 28, arrhythmiaWidth + 6, 16);
            
            // Texto de arritmia
            renderCtx.fillStyle = '#DC2626';
            renderCtx.textAlign = 'center';
            renderCtx.fillText(arrhythmiaText, x, y - PEAK_TEXT_OFFSET - 16);
          }
>>>>>>> 3b10656c
        }
      });
    }
    
    if (USE_OFFSCREEN_CANVAS && offscreenCanvasRef.current) {
      const visibleCtx = canvas.getContext('2d', { alpha: false });
      if (visibleCtx) {
        visibleCtx.drawImage(offscreenCanvasRef.current, 0, 0);
      }
    }
    
    lastRenderTimeRef.current = currentTime;
    animationFrameRef.current = requestAnimationFrame(renderSignal);
  }, [
    value, quality, isFingerDetected, rawArrhythmiaData, arrhythmiaStatus, drawGrid, 
    smoothValue, preserveResults, isArrhythmia, drawArrhythmiaZones, arrhythmiaWindows,
    VERTICAL_SCALE, WINDOW_WIDTH_MS, FRAME_TIME, USE_OFFSCREEN_CANVAS, REQUIRED_FINGER_FRAMES,
    PEAK_DISPLAY_RADIUS, PEAK_TEXT_OFFSET, PEAK_VALUE_FONT, PEAK_VISIBLE_MARGIN,
    detectRealTimePeaks
  ]);

  useEffect(() => {
    renderSignal();
    
    return () => {
      cancelAnimationFrame(animationFrameRef.current!);
    };
  }, [renderSignal]);

  const handleReset = useCallback(() => {
    setShowArrhythmiaAlert(false);
    showArrhythmiaAlertRef.current = false;
    peaksRef.current = [];
    HeartRateService.reset();
    onReset();
  }, [onReset]);

  const displayQuality = getAverageQuality();
  const displayFingerDetected = consecutiveFingerFramesRef.current >= REQUIRED_FINGER_FRAMES || preserveResults;

  return (
    <div className="fixed inset-0 bg-black/5 backdrop-blur-[1px] flex flex-col transform-gpu will-change-transform">
      <canvas
        ref={canvasRef}
        width={CANVAS_WIDTH}
        height={CANVAS_HEIGHT}
        className="w-full h-[100vh] absolute inset-0 z-0 object-cover performance-boost"
        style={{
          transform: 'translate3d(0,0,0)',
          backfaceVisibility: 'hidden',
          contain: 'paint layout size',
          imageRendering: 'crisp-edges'
        }}
      />

      <div className="absolute top-0 left-0 right-0 p-1 flex justify-between items-center bg-transparent z-10 pt-3">
        <div className="flex items-center gap-2 ml-2">
          <span className="text-lg font-bold text-white/80">PPG</span>
          <div className="w-[180px]">
            <div className={`h-1 w-full rounded-full bg-gradient-to-r ${getQualityColor(quality)} transition-all duration-1000 ease-in-out`}>
              <div
                className="h-full rounded-full bg-white/20 animate-pulse transition-all duration-1000"
                style={{ width: `${resultsVisible ? displayQuality : 0}%` }}
              />
            </div>
            <span className="text-[8px] text-center mt-0.5 font-medium transition-colors duration-700 block text-white/80" 
                  style={{ color: displayQuality > 60 ? '#0EA5E9' : '#F59E0B' }}>
              {getQualityText(quality)}
            </span>
          </div>
        </div>

        <div className="flex flex-col items-center">
          <Fingerprint
            className={`h-8 w-8 transition-colors duration-300 ${
              !displayFingerDetected ? 'text-gray-400' :
              displayQuality > 65 ? 'text-green-500' :
              displayQuality > 40 ? 'text-yellow-500' :
              'text-red-500'
            }`}
            strokeWidth={1.5}
          />
          <span className="text-[8px] text-center font-medium text-white/80">
            {displayFingerDetected ? "Dedo detectado" : "Ubique su dedo"}
          </span>
        </div>
      </div>

      <div className="fixed bottom-0 left-0 right-0 h-[60px] grid grid-cols-2 bg-transparent z-10">
        <button 
          onClick={onStartMeasurement}
          className="bg-transparent text-white/80 hover:bg-white/5 active:bg-white/10 transition-colors duration-200 text-sm font-semibold"
        >
          INICIAR
        </button>
        <button 
          onClick={handleReset}
          className="bg-transparent text-white/80 hover:bg-white/5 active:bg-white/10 transition-colors duration-200 text-sm font-semibold"
        >
          RESET
        </button>
      </div>
    </div>
  );
});

PPGSignalMeter.displayName = 'PPGSignalMeter';

export default PPGSignalMeter;<|MERGE_RESOLUTION|>--- conflicted
+++ resolved
@@ -50,7 +50,7 @@
   const consecutiveFingerFramesRef = useRef<number>(0);
   const offscreenCanvasRef = useRef<HTMLCanvasElement | null>(null);
   const [resultsVisible, setResultsVisible] = useState(true);
-  const peaksRef = useRef<{time: number, value: number, beepPlayed: boolean}[]>([]);
+  const peaksRef = useRef<{time: number, value: number, isArrhythmia: boolean, beepPlayed: boolean}[]>([]);
   
   // Configuración optimizada para visualización de señal PPG
   const WINDOW_WIDTH_MS = 4500;
@@ -81,12 +81,13 @@
     const handlePeakDetection = (peakData: PeakData) => {
       const now = Date.now();
       
-      // Almacenar pico sin información de arritmia
+      // Solo almacenar picos con valores reales y medidos
       if (peakData && peakData.timestamp && peakData.value) {
         peaksRef.current.push({
           time: peakData.timestamp,
           value: peakData.value * VERTICAL_SCALE,
-          beepPlayed: true // Asumir que el beep normal se intentó
+          isArrhythmia: peakData.isArrhythmia || false,
+          beepPlayed: true
         });
         
         // Mantener una cantidad razonable de picos en memoria
@@ -94,8 +95,14 @@
           peaksRef.current.shift();
         }
         
-        console.log("PPGSignalMeter: Peak received", {
+        if (peakData.isArrhythmia && !showArrhythmiaAlert) {
+          setShowArrhythmiaAlert(true);
+          showArrhythmiaAlertRef.current = true;
+        }
+        
+        console.log("PPGSignalMeter: Peak received from service", {
           timestamp: new Date(peakData.timestamp).toISOString(),
+          isArrhythmia: peakData.isArrhythmia,
           value: peakData.value
         });
       }
@@ -555,21 +562,12 @@
             peak.time >= window.start && peak.time <= window.end
           );
           
-<<<<<<< HEAD
-          const isPeakInArrhythmiaZone = isInArrhythmiaZone; // Usar solo si cae en la ventana visual
-=======
           const isPeakArrhythmia = peak.isArrhythmia || isInArrhythmiaZone;
->>>>>>> 3b10656c
           
           // Círculo del pico con contorno blanco para mejorar contraste
           renderCtx.beginPath();
           renderCtx.arc(x, y, PEAK_DISPLAY_RADIUS, 0, Math.PI * 2);
-<<<<<<< HEAD
-          // Color del círculo siempre normal ahora
-          renderCtx.fillStyle = '#0EA5E9'; // Siempre azul
-=======
           renderCtx.fillStyle = isPeakArrhythmia ? '#F59E0B' : '#0EA5E9'; // Amarillo para arritmias, azul para normales
->>>>>>> 3b10656c
           renderCtx.fill();
           renderCtx.strokeStyle = '#FFFFFF';
           renderCtx.lineWidth = 1.5;
@@ -585,13 +583,10 @@
           renderCtx.fillRect(x - textWidth/2 - 3, y - PEAK_TEXT_OFFSET - 12, textWidth + 6, 16);
           
           // Valor del pico
-          renderCtx.fillStyle = '#000000';
+          renderCtx.fillStyle = isPeakArrhythmia ? '#DC2626' : '#000000';
           renderCtx.textAlign = 'center';
           renderCtx.fillText(valueText, x, y - PEAK_TEXT_OFFSET);
           
-<<<<<<< HEAD
-          // Indicador de arritmia eliminado de la visualización del pico
-=======
           // Indicador de arritmia si corresponde
           if (isPeakArrhythmia) {
             renderCtx.font = 'bold 12px Inter';
@@ -607,7 +602,6 @@
             renderCtx.textAlign = 'center';
             renderCtx.fillText(arrhythmiaText, x, y - PEAK_TEXT_OFFSET - 16);
           }
->>>>>>> 3b10656c
         }
       });
     }
