--- conflicted
+++ resolved
@@ -8,25 +8,9 @@
 import PPGSignalMeter from "@/components/PPGSignalMeter";
 import MonitorButton from "@/components/MonitorButton";
 import AppTitle from "@/components/AppTitle";
-<<<<<<< HEAD
-import { ProcessedSignal, ProcessingError, HeartBeatResult, RRIntervalData } from "@/core/types";
-import { VitalSignsResult } from '@/modules/vital-signs/types/vital-signs-result';
-import { Droplet, Settings as SettingsIcon } from "lucide-react";
-import HeartRateDisplay from "@/components/HeartRateDisplay";
-import MeasurementConfirmationDialog from "@/components/MeasurementConfirmationDialog";
-import { useToast } from "@/hooks/use-toast";
-import VitalsHistoryDialog from "@/components/VitalsHistoryDialog";
-import { supabase } from "@/integrations/supabase/client";
-import type { TablesInsert } from "@/integrations/supabase/types";
-import { PPGProcessor } from '@/core/signal/PPGProcessor';
-import { Link } from "react-router-dom";
-
-const MEASUREMENT_DURATION = 30000;
-=======
 import { VitalSignsResult } from "@/modules/vital-signs/types/vital-signs-result";
 import { Droplet } from "lucide-react";
 import { ResultFactory } from '@/modules/vital-signs/factories/result-factory';
->>>>>>> 9893889d
 
 const Index = () => {
   const [isMonitoring, setIsMonitoring] = useState(false);
@@ -376,17 +360,6 @@
               />
             </div>
           </div>
-
-          <div className="absolute top-2 right-2 z-10">
-            <Link to="/settings">
-              <button
-                className="bg-black/30 hover:bg-black/50 text-white p-2 rounded-full"
-                aria-label="Settings"
-              >
-                <SettingsIcon className="w-5 h-5" />
-              </button>
-            </Link>
-          </div>
         </div>
       </div>
     </div>
