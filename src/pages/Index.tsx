--- conflicted
+++ resolved
@@ -8,11 +8,7 @@
 import PPGSignalMeter from "@/components/PPGSignalMeter";
 import MonitorButton from "@/components/MonitorButton";
 import AppTitle from "@/components/AppTitle";
-<<<<<<< HEAD
-import { VitalSignsResult } from "@/core/VitalSignsProcessor";
-=======
 import { VitalSignsResult } from "@/modules/vital-signs/types/vital-signs-result";
->>>>>>> 57e72d7b
 
 const Index = () => {
   // Estados principales
