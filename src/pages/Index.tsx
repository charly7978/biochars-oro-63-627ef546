import React, { useState, useRef, useEffect } from "react";
import VitalSign from "@/components/VitalSign";
import CameraView from "@/components/CameraView";
import { useSignalProcessor } from "@/hooks/useSignalProcessor";
import { useHeartBeatProcessor } from "@/hooks/useHeartBeatProcessor";
import { useVitalSignsProcessor } from "@/hooks/useVitalSignsProcessor";
import PPGSignalMeter from "@/components/PPGSignalMeter";
import MonitorButton from "@/components/MonitorButton";
import AppTitle from "@/components/AppTitle";
import { Droplet } from "lucide-react";
import FeedbackService from "@/services/FeedbackService";

// @ts-ignore
declare var ImageCapture: any;

interface VitalSignsState {
  spo2: number | null;
  pressure: string | null;
  arrhythmiaStatus: string | null;
  glucose: number | null;
  lipids: {
    totalCholesterol: number | null;
    triglycerides: number | null;
  };
  hemoglobin: number | null;
  hydration: number | null;
  lastArrhythmiaData?: { timestamp: number; rmssd: number; rrVariation: number } | null;
}

const Index = () => {
  const [isMonitoring, setIsMonitoring] = useState(false);
  const [isCameraOn, setIsCameraOn] = useState(false);
  const [signalQuality, setSignalQuality] = useState(0);
  const [vitalSigns, setVitalSigns] = useState<VitalSignsState>({
    spo2: null,
    pressure: null,
    arrhythmiaStatus: null,
    glucose: null,
    lipids: {
      totalCholesterol: null,
      triglycerides: null
    },
    hemoglobin: null,
    hydration: null,
    lastArrhythmiaData: null
  });
  const [heartRate, setHeartRate] = useState<number | null>(null);
  const [elapsedTime, setElapsedTime] = useState(0);
  const [showResults, setShowResults] = useState(false);
  const measurementTimerRef = useRef<number | null>(null);
  const minimumMeasurementTime = 10;
  const optimalMeasurementTime = 30;
  const [lastArrhythmiaTimestamp, setLastArrhythmiaTimestamp] = useState<number | null>(null);
  const [lastArrhythmiaData, setLastArrhythmiaData] = useState<any>(null);
  const [lastArrhythmiaStatus, setLastArrhythmiaStatus] = useState<string | null>(null);

  const { startProcessing, stopProcessing, lastSignal, processFrame } = useSignalProcessor();

  const {
    currentBPM,
    confidence,
    processSignal: processHeartBeat,
    reset,
    isArrhythmia,
    arrhythmiaPhase,
    beats,
    startMonitoring: startHeartBeatMonitoring,
    stopMonitoring: stopHeartBeatMonitoring,
  } = useHeartBeatProcessor();

  const {
    processSignal: processVitalSigns,
    reset: resetVitalSigns,
    fullReset: fullResetVitalSigns,
    lastValidResults
  } = useVitalSignsProcessor();

  const handleStreamReady = (stream: MediaStream) => {
    const videoTrack = stream.getVideoTracks()[0];
    const imageCapture = new ImageCapture(videoTrack);

    const tempCanvas = document.createElement('canvas');
    const tempCtx = tempCanvas.getContext('2d', { willReadFrequently: true });

    const processImage = async () => {
      if (!isMonitoring) return;
      try {
        const frame = await imageCapture.grabFrame();
        tempCanvas.width = frame.width;
        tempCanvas.height = frame.height;
        tempCtx?.drawImage(frame, 0, 0, frame.width, frame.height);
        const imageData = tempCtx?.getImageData(0, 0, frame.width, frame.height);
        if (imageData) processFrame(imageData);
      } catch (e) {
        console.error("Error capturando frame:", e);
      }
      if (isMonitoring) requestAnimationFrame(processImage);
    };

    processImage();
  };

  const handleToggleMonitoring = () => {
    if (isMonitoring) {
      finalizeMeasurement();
    } else {
      startMonitoring();
    }
  };

  useEffect(() => {
    if (lastValidResults && !isMonitoring) {
      const safeResults = {
        ...lastValidResults,
        lastArrhythmiaData: lastValidResults.lastArrhythmiaData ?? null
      };
      if (JSON.stringify(safeResults) !== JSON.stringify(vitalSigns)) {
        setVitalSigns(safeResults);
        setShowResults(true);
      }
    }
  }, [lastValidResults, isMonitoring, vitalSigns]);

  useEffect(() => {
    if (lastSignal && isMonitoring) {
      const minQualityThreshold = 40;

      setSignalQuality(lastSignal.quality);

      if (lastSignal.fingerDetected && lastSignal.quality >= minQualityThreshold) {
        const heartBeatResult = processHeartBeat(lastSignal.filteredValue);

        if (heartBeatResult && heartBeatResult.confidence > 0.4) {
          if (heartBeatResult.bpm > 0) {
            setHeartRate(heartBeatResult.bpm);
          }

          try {
            processVitalSigns(lastSignal, heartBeatResult.rrData)
              .then(vitals => {
                if (elapsedTime >= minimumMeasurementTime) {
<<<<<<< HEAD
                  setVitalSigns({
                    ...vitals,
                    lastArrhythmiaData: vitals.lastArrhythmiaData ?? null
                  });
=======
                  const safeVitals = { ...vitals, lastArrhythmiaData: vitals.lastArrhythmiaData ?? null };
                  setVitalSigns(safeVitals);
>>>>>>> 03f32bbf
                }
              });
          } catch (error) {
            console.error("Error procesando signos vitales:", error);
          }
        }
      } else {
        if (!lastSignal.fingerDetected && heartRate && heartRate > 0) {
          setHeartRate(null);
        }
      }
    } else if (!isMonitoring) {
      setSignalQuality(0);
    }
  }, [lastSignal, isMonitoring, processHeartBeat, processVitalSigns, heartRate, elapsedTime]);

  useEffect(() => {
    if (vitalSigns.arrhythmiaStatus && vitalSigns.arrhythmiaStatus.toLowerCase().includes("arritmia")) {
      setLastArrhythmiaTimestamp(Date.now());
      setLastArrhythmiaData(vitalSigns.lastArrhythmiaData ?? null);
      setLastArrhythmiaStatus(vitalSigns.arrhythmiaStatus);
    }
  }, [vitalSigns.arrhythmiaStatus, vitalSigns.lastArrhythmiaData]);

  const startMonitoring = () => {
    setIsMonitoring(true);
    setIsCameraOn(true);
    setShowResults(false);
    setHeartRate(null);

    FeedbackService.vibrate(100);
    FeedbackService.playSound('notification');

    startProcessing();
    startHeartBeatMonitoring();

    setElapsedTime(0);

    if (measurementTimerRef.current) {
      clearInterval(measurementTimerRef.current);
    }

    measurementTimerRef.current = window.setInterval(() => {
      setElapsedTime(prev => {
        const newTime = prev + 1;

        if (newTime >= optimalMeasurementTime) {
          finalizeMeasurement();
          return optimalMeasurementTime;
        }
        return newTime;
      });
    }, 1000);
  };

  const finalizeMeasurement = () => {
    setIsMonitoring(false);
    setIsCameraOn(false);
    stopProcessing();
    stopHeartBeatMonitoring();

    FeedbackService.signalMeasurementComplete(signalQuality >= 70);

    if (measurementTimerRef.current) {
      clearInterval(measurementTimerRef.current);
      measurementTimerRef.current = null;
    }

    const savedResults = resetVitalSigns();
    if (savedResults) {
      const safeResults = {
        ...savedResults,
        lastArrhythmiaData: savedResults.lastArrhythmiaData ?? null
      };
      setVitalSigns(safeResults);
      setShowResults(true);
    }

    setElapsedTime(0);
    setSignalQuality(0);
  };

  const handleReset = () => {
    setIsMonitoring(false);
    setIsCameraOn(false);
    setShowResults(false);
    stopProcessing();
    stopHeartBeatMonitoring();
    reset();

    FeedbackService.vibrate([50, 30, 50]);

    if (measurementTimerRef.current) {
      clearInterval(measurementTimerRef.current);
      measurementTimerRef.current = null;
    }

    fullResetVitalSigns();

    setElapsedTime(0);
    setHeartRate(null);
    setVitalSigns({
      spo2: null,
      pressure: null,
      arrhythmiaStatus: null,
      glucose: null,
      lipids: {
        totalCholesterol: null,
        triglycerides: null
      },
      hemoglobin: null,
      hydration: null,
      lastArrhythmiaData: null
    });
    setSignalQuality(0);
  };

  const getHydrationColor = (hydration: number | null) => {
    if (hydration === null) return 'text-gray-300';
    if (hydration >= 80) return 'text-blue-500';
    if (hydration >= 65) return 'text-green-500';
    if (hydration >= 50) return 'text-yellow-500';
    return 'text-red-500';
  };

  return (
    <div className="fixed inset-0 flex flex-col" style={{
      height: '100vh',
      width: '100vw',
      maxWidth: '100vw',
      maxHeight: '100vh',
      overflow: 'hidden',
      paddingTop: 'env(safe-area-inset-top)',
      paddingBottom: 'env(safe-area-inset-bottom)',
      background: 'linear-gradient(to bottom, #9b87f5 0%, #D6BCFA 15%, #8B5CF6 30%, #D946EF 45%, #F97316 60%, #0EA5E9 75%, #1A1F2C 85%, #221F26 92%, #222222 100%)'
    }}>
      <div className="flex-1 relative">
        <div className="absolute inset-0">
          <CameraView 
            onStreamReady={handleStreamReady}
            isMonitoring={isCameraOn}
            isFingerDetected={lastSignal?.fingerDetected}
            signalQuality={signalQuality}
          />
        </div>

        <div className="relative z-10 h-full flex flex-col">
          <div className="px-4 py-2 flex justify-around items-center bg-black/20">
            <div className="text-white text-sm">
              Calidad: {signalQuality}
            </div>
            <div className="text-white text-sm">
              {lastSignal?.fingerDetected ? "Huella Detectada" : "Huella No Detectada"}
            </div>
          </div>

          <div className="flex-1">
            <PPGSignalMeter
              value={lastSignal?.filteredValue || 0}
              quality={lastSignal?.quality || 0}
              isFingerDetected={lastSignal?.fingerDetected || false}
              onStartMeasurement={startMonitoring}
              onReset={handleReset}
              arrhythmiaStatus={vitalSigns.arrhythmiaStatus || ""}
              rawArrhythmiaData={vitalSigns.lastArrhythmiaData}
              preserveResults={showResults}
              isArrhythmia={isArrhythmia}
              beats={beats}
              arrhythmiaPhase={arrhythmiaPhase}
            />
          </div>

          <AppTitle />

          <div className="absolute inset-x-0 bottom-[40px] h-[40%] px-2 py-2">
            <div className="grid grid-cols-2 h-full gap-2">
              <div className="col-span-2 grid grid-cols-2 gap-2 mb-2">
                <VitalSign 
                  label="FRECUENCIA CARDÍACA"
                  value={heartRate ?? "--"}
                  unit="BPM"
                  highlighted={showResults}
                  compact={false}
                />
                <VitalSign 
                  label="SPO2"
                  value={vitalSigns.spo2 ?? "--"}
                  unit="%"
                  highlighted={showResults}
                  compact={false}
                />
              </div>
              <div className="col-span-2 grid grid-cols-2 gap-2">
                <VitalSign 
                  label="PRESIÓN"
                  value={vitalSigns.pressure ?? "--/--"}
                  unit="mmHg"
                  highlighted={showResults}
                  compact={false}
                />
                <VitalSign 
                  label="HIDRATACIÓN"
                  value={vitalSigns.hydration ?? "--"}
                  unit="%"
                  highlighted={showResults}
                  icon={<Droplet className={`h-4 w-4 ${getHydrationColor(vitalSigns.hydration)}`} />}
                  compact={false}
                />
              </div>
              <VitalSign 
                label="GLUCOSA"
                value={vitalSigns.glucose ?? "--"}
                unit="mg/dL"
                highlighted={showResults}
                compact={false}
              />
              <VitalSign 
                label="COLESTEROL"
                value={vitalSigns.lipids?.totalCholesterol ?? "--"}
                unit="mg/dL"
                highlighted={showResults}
                compact={false}
              />
              <VitalSign 
                label="TRIGLICÉRIDOS"
                value={vitalSigns.lipids?.triglycerides ?? "--"}
                unit="mg/dL"
                highlighted={showResults}
                compact={false}
              />
              <VitalSign 
                label="HEMOGLOBINA"
                value={vitalSigns.hemoglobin !== null ? Math.round(vitalSigns.hemoglobin) : "--"}
                unit="g/dL"
                highlighted={showResults}
                compact={false}
              />
            </div>
          </div>

          <div className="absolute inset-x-0 bottom-1 flex gap-1 px-1">
            <div className="w-1/2">
              <MonitorButton 
                isMonitoring={isMonitoring} 
                onToggle={handleToggleMonitoring} 
                variant="monitor"
              />
            </div>
            <div className="w-1/2">
              <MonitorButton 
                isMonitoring={isMonitoring} 
                onToggle={handleReset} 
                variant="reset"
              />
            </div>
          </div>
        </div>
      </div>
    </div>
  );
};

export default Index;<|MERGE_RESOLUTION|>--- conflicted
+++ resolved
@@ -9,9 +9,6 @@
 import AppTitle from "@/components/AppTitle";
 import { Droplet } from "lucide-react";
 import FeedbackService from "@/services/FeedbackService";
-
-// @ts-ignore
-declare var ImageCapture: any;
 
 interface VitalSignsState {
   spo2: number | null;
@@ -76,28 +73,7 @@
   } = useVitalSignsProcessor();
 
   const handleStreamReady = (stream: MediaStream) => {
-    const videoTrack = stream.getVideoTracks()[0];
-    const imageCapture = new ImageCapture(videoTrack);
-
-    const tempCanvas = document.createElement('canvas');
-    const tempCtx = tempCanvas.getContext('2d', { willReadFrequently: true });
-
-    const processImage = async () => {
-      if (!isMonitoring) return;
-      try {
-        const frame = await imageCapture.grabFrame();
-        tempCanvas.width = frame.width;
-        tempCanvas.height = frame.height;
-        tempCtx?.drawImage(frame, 0, 0, frame.width, frame.height);
-        const imageData = tempCtx?.getImageData(0, 0, frame.width, frame.height);
-        if (imageData) processFrame(imageData);
-      } catch (e) {
-        console.error("Error capturando frame:", e);
-      }
-      if (isMonitoring) requestAnimationFrame(processImage);
-    };
-
-    processImage();
+    console.log("Camera stream is ready", stream);
   };
 
   const handleToggleMonitoring = () => {
@@ -139,15 +115,8 @@
             processVitalSigns(lastSignal, heartBeatResult.rrData)
               .then(vitals => {
                 if (elapsedTime >= minimumMeasurementTime) {
-<<<<<<< HEAD
-                  setVitalSigns({
-                    ...vitals,
-                    lastArrhythmiaData: vitals.lastArrhythmiaData ?? null
-                  });
-=======
                   const safeVitals = { ...vitals, lastArrhythmiaData: vitals.lastArrhythmiaData ?? null };
                   setVitalSigns(safeVitals);
->>>>>>> 03f32bbf
                 }
               });
           } catch (error) {
